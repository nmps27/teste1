# This file is dual licensed under the terms of the Apache License, Version
# 2.0, and the BSD License. See the LICENSE file in the root of this repository
# for complete details.

from __future__ import absolute_import, division, print_function

INCLUDES = """
#include <openssl/aes.h>
"""

TYPES = """
static const int Cryptography_HAS_AES_WRAP;
static const int Cryptography_HAS_AES_CTR128_ENCRYPT;

struct aes_key_st {
    ...;
};
typedef struct aes_key_st AES_KEY;
"""

FUNCTIONS = """
int AES_set_encrypt_key(const unsigned char *, const int, AES_KEY *);
int AES_set_decrypt_key(const unsigned char *, const int, AES_KEY *);

int AES_wrap_key(AES_KEY *, const unsigned char *, unsigned char *,
                 const unsigned char *, unsigned int);
int AES_unwrap_key(AES_KEY *, const unsigned char *, unsigned char *,
                   const unsigned char *, unsigned int);
void AES_ctr128_encrypt(const unsigned char *, unsigned char *,
                        const size_t, const AES_KEY *,
                        unsigned char[], unsigned char[], unsigned int *);
"""

MACROS = """
"""

CUSTOMIZATIONS = """
static const long Cryptography_HAS_AES_WRAP = 1;
<<<<<<< HEAD
=======
#else
static const long Cryptography_HAS_AES_WRAP = 0;
int (*AES_wrap_key)(AES_KEY *, const unsigned char *, unsigned char *,
                    const unsigned char *, unsigned int) = NULL;
int (*AES_unwrap_key)(AES_KEY *, const unsigned char *, unsigned char *,
                      const unsigned char *, unsigned int) = NULL;
#endif
#if OPENSSL_VERSION_NUMBER >= 0x10100000L && !defined(LIBRESSL_VERSION_NUMBER)
static const int Cryptography_HAS_AES_CTR128_ENCRYPT = 0;
void (*AES_ctr128_encrypt)(const unsigned char *, unsigned char *,
                           const size_t, const AES_KEY *,
                           unsigned char[], unsigned char[],
                           unsigned int *) = NULL;
#else
static const int Cryptography_HAS_AES_CTR128_ENCRYPT = 1;
#endif
>>>>>>> af1b58c2
"""<|MERGE_RESOLUTION|>--- conflicted
+++ resolved
@@ -36,15 +36,6 @@
 
 CUSTOMIZATIONS = """
 static const long Cryptography_HAS_AES_WRAP = 1;
-<<<<<<< HEAD
-=======
-#else
-static const long Cryptography_HAS_AES_WRAP = 0;
-int (*AES_wrap_key)(AES_KEY *, const unsigned char *, unsigned char *,
-                    const unsigned char *, unsigned int) = NULL;
-int (*AES_unwrap_key)(AES_KEY *, const unsigned char *, unsigned char *,
-                      const unsigned char *, unsigned int) = NULL;
-#endif
 #if OPENSSL_VERSION_NUMBER >= 0x10100000L && !defined(LIBRESSL_VERSION_NUMBER)
 static const int Cryptography_HAS_AES_CTR128_ENCRYPT = 0;
 void (*AES_ctr128_encrypt)(const unsigned char *, unsigned char *,
@@ -54,5 +45,4 @@
 #else
 static const int Cryptography_HAS_AES_CTR128_ENCRYPT = 1;
 #endif
->>>>>>> af1b58c2
 """