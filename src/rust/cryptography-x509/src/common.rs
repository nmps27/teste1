// This file is dual licensed under the terms of the Apache License, Version
// 2.0, and the BSD License. See the LICENSE file in the root of this repository
// for complete details.

use crate::oid;
use asn1::Asn1DefinedByWritable;
use std::marker::PhantomData;

#[derive(asn1::Asn1Read, asn1::Asn1Write, PartialEq, Hash, Clone, Eq, Debug)]
pub struct AlgorithmIdentifier<'a> {
    pub oid: asn1::DefinedByMarker<asn1::ObjectIdentifier>,
    #[defined_by(oid)]
    pub params: AlgorithmParameters<'a>,
}

impl AlgorithmIdentifier<'_> {
    pub fn oid(&self) -> &asn1::ObjectIdentifier {
        self.params.item()
    }
}

#[derive(asn1::Asn1DefinedByRead, asn1::Asn1DefinedByWrite, PartialEq, Eq, Hash, Clone, Debug)]
pub enum AlgorithmParameters<'a> {
    #[defined_by(oid::SHA1_OID)]
    Sha1(Option<asn1::Null>),
    #[defined_by(oid::SHA224_OID)]
    Sha224(Option<asn1::Null>),
    #[defined_by(oid::SHA256_OID)]
    Sha256(Option<asn1::Null>),
    #[defined_by(oid::SHA384_OID)]
    Sha384(Option<asn1::Null>),
    #[defined_by(oid::SHA512_OID)]
    Sha512(Option<asn1::Null>),
    #[defined_by(oid::SHA3_224_OID)]
    Sha3_224(Option<asn1::Null>),
    #[defined_by(oid::SHA3_256_OID)]
    Sha3_256(Option<asn1::Null>),
    #[defined_by(oid::SHA3_384_OID)]
    Sha3_384(Option<asn1::Null>),
    #[defined_by(oid::SHA3_512_OID)]
    Sha3_512(Option<asn1::Null>),

    #[defined_by(oid::ED25519_OID)]
    Ed25519,
    #[defined_by(oid::ED448_OID)]
    Ed448,

    // These ECDSA algorithms should have no parameters,
    // but Java 11 (up to at least 11.0.19) encodes them
    // with NULL parameters. The JDK team is looking to
    // backport the fix as of June 2023.
    #[defined_by(oid::ECDSA_WITH_SHA224_OID)]
    EcDsaWithSha224(Option<asn1::Null>),
    #[defined_by(oid::ECDSA_WITH_SHA256_OID)]
    EcDsaWithSha256(Option<asn1::Null>),
    #[defined_by(oid::ECDSA_WITH_SHA384_OID)]
    EcDsaWithSha384(Option<asn1::Null>),
    #[defined_by(oid::ECDSA_WITH_SHA512_OID)]
    EcDsaWithSha512(Option<asn1::Null>),

    #[defined_by(oid::ECDSA_WITH_SHA3_224_OID)]
    EcDsaWithSha3_224,
    #[defined_by(oid::ECDSA_WITH_SHA3_256_OID)]
    EcDsaWithSha3_256,
    #[defined_by(oid::ECDSA_WITH_SHA3_384_OID)]
    EcDsaWithSha3_384,
    #[defined_by(oid::ECDSA_WITH_SHA3_512_OID)]
    EcDsaWithSha3_512,

    #[defined_by(oid::RSA_WITH_SHA1_OID)]
    RsaWithSha1(Option<asn1::Null>),
    #[defined_by(oid::RSA_WITH_SHA1_ALT_OID)]
    RsaWithSha1Alt(Option<asn1::Null>),

    #[defined_by(oid::RSA_WITH_SHA224_OID)]
    RsaWithSha224(Option<asn1::Null>),
    #[defined_by(oid::RSA_WITH_SHA256_OID)]
    RsaWithSha256(Option<asn1::Null>),
    #[defined_by(oid::RSA_WITH_SHA384_OID)]
    RsaWithSha384(Option<asn1::Null>),
    #[defined_by(oid::RSA_WITH_SHA512_OID)]
    RsaWithSha512(Option<asn1::Null>),

    #[defined_by(oid::RSA_WITH_SHA3_224_OID)]
    RsaWithSha3_224(Option<asn1::Null>),
    #[defined_by(oid::RSA_WITH_SHA3_256_OID)]
    RsaWithSha3_256(Option<asn1::Null>),
    #[defined_by(oid::RSA_WITH_SHA3_384_OID)]
    RsaWithSha3_384(Option<asn1::Null>),
    #[defined_by(oid::RSA_WITH_SHA3_512_OID)]
    RsaWithSha3_512(Option<asn1::Null>),

    // RsaPssParameters must be present in Certificate::tbs_cert::signature_alg::params
    // and Certificate::signature_alg::params, but Certificate::tbs_cert::spki::algorithm::oid
    // also uses RSASSA_PSS_OID and the params field is omitted since it has no meaning there.
    #[defined_by(oid::RSASSA_PSS_OID)]
    RsaPss(Option<Box<RsaPssParameters<'a>>>),

    #[defined_by(oid::DSA_WITH_SHA224_OID)]
    DsaWithSha224(Option<asn1::Null>),
    #[defined_by(oid::DSA_WITH_SHA256_OID)]
    DsaWithSha256(Option<asn1::Null>),
    #[defined_by(oid::DSA_WITH_SHA384_OID)]
    DsaWithSha384(Option<asn1::Null>),
    #[defined_by(oid::DSA_WITH_SHA512_OID)]
    DsaWithSha512(Option<asn1::Null>),

    #[default]
    Other(asn1::ObjectIdentifier, Option<asn1::Tlv<'a>>),
}

#[derive(asn1::Asn1Read, asn1::Asn1Write, Hash, PartialEq, Eq, Clone)]
pub struct SubjectPublicKeyInfo<'a> {
    pub algorithm: AlgorithmIdentifier<'a>,
    pub subject_public_key: asn1::BitString<'a>,
}

#[derive(asn1::Asn1Read, asn1::Asn1Write, PartialEq, Eq, Hash, Clone)]
pub struct AttributeTypeValue<'a> {
    pub type_id: asn1::ObjectIdentifier,
    pub value: RawTlv<'a>,
}

// Like `asn1::Tlv` but doesn't store `full_data` so it can be constructed from
// an un-encoded tag and value.
#[derive(Hash, PartialEq, Eq, Clone)]
pub struct RawTlv<'a> {
    tag: asn1::Tag,
    value: &'a [u8],
}

impl<'a> RawTlv<'a> {
    pub fn new(tag: asn1::Tag, value: &'a [u8]) -> Self {
        RawTlv { tag, value }
    }

    pub fn tag(&self) -> asn1::Tag {
        self.tag
    }
    pub fn data(&self) -> &'a [u8] {
        self.value
    }
}
impl<'a> asn1::Asn1Readable<'a> for RawTlv<'a> {
    fn parse(parser: &mut asn1::Parser<'a>) -> asn1::ParseResult<Self> {
        let tlv = parser.read_element::<asn1::Tlv<'a>>()?;
        Ok(RawTlv::new(tlv.tag(), tlv.data()))
    }

    fn can_parse(_tag: asn1::Tag) -> bool {
        true
    }
}
impl<'a> asn1::Asn1Writable for RawTlv<'a> {
    fn write(&self, w: &mut asn1::Writer<'_>) -> asn1::WriteResult {
        w.write_tlv(self.tag, move |dest| dest.push_slice(self.value))
    }
}

#[derive(asn1::Asn1Read, asn1::Asn1Write, PartialEq, Eq, Hash, Clone)]
pub enum Time {
    UtcTime(asn1::UtcTime),
    GeneralizedTime(asn1::GeneralizedTime),
}

impl Time {
    pub fn as_datetime(&self) -> &asn1::DateTime {
        match self {
            Time::UtcTime(data) => data.as_datetime(),
            Time::GeneralizedTime(data) => data.as_datetime(),
        }
    }
}

#[derive(Hash, PartialEq, Eq, Clone)]
pub enum Asn1ReadableOrWritable<'a, T, U> {
    Read(T, PhantomData<&'a ()>),
    Write(U, PhantomData<&'a ()>),
}

impl<'a, T, U> Asn1ReadableOrWritable<'a, T, U> {
    pub fn new_read(v: T) -> Self {
        Asn1ReadableOrWritable::Read(v, PhantomData)
    }

    pub fn new_write(v: U) -> Self {
        Asn1ReadableOrWritable::Write(v, PhantomData)
    }

    pub fn unwrap_read(&self) -> &T {
        match self {
            Asn1ReadableOrWritable::Read(v, _) => v,
            Asn1ReadableOrWritable::Write(_, _) => panic!("unwrap_read called on a Write value"),
        }
    }
}

impl<'a, T: asn1::SimpleAsn1Readable<'a>, U> asn1::SimpleAsn1Readable<'a>
    for Asn1ReadableOrWritable<'a, T, U>
{
    const TAG: asn1::Tag = T::TAG;
    fn parse_data(data: &'a [u8]) -> asn1::ParseResult<Self> {
        Ok(Self::new_read(T::parse_data(data)?))
    }
}

impl<'a, T: asn1::SimpleAsn1Writable, U: asn1::SimpleAsn1Writable> asn1::SimpleAsn1Writable
    for Asn1ReadableOrWritable<'a, T, U>
{
    const TAG: asn1::Tag = U::TAG;
    fn write_data(&self, w: &mut asn1::WriteBuf) -> asn1::WriteResult {
        match self {
            Asn1ReadableOrWritable::Read(v, _) => T::write_data(v, w),
            Asn1ReadableOrWritable::Write(v, _) => U::write_data(v, w),
        }
    }
}

#[derive(asn1::Asn1Read, asn1::Asn1Write)]
pub struct DssSignature<'a> {
    pub r: asn1::BigUint<'a>,
    pub s: asn1::BigUint<'a>,
}

#[derive(asn1::Asn1Read, asn1::Asn1Write)]
pub struct DHParams<'a> {
    pub p: asn1::BigUint<'a>,
    pub g: asn1::BigUint<'a>,
    pub q: Option<asn1::BigUint<'a>>,
}
// RSA-PSS ASN.1 default hash algorithm
pub const PSS_SHA1_HASH_ALG: AlgorithmIdentifier<'_> = AlgorithmIdentifier {
    oid: asn1::DefinedByMarker::marker(),
    params: AlgorithmParameters::Sha1(Some(())),
};

<<<<<<< HEAD
=======
// RSA-PSS ASN.1 hash algorithm definitions specified under the CA/B Forum BRs.
>>>>>>> f4362f4e
pub const PSS_SHA256_HASH_ALG: AlgorithmIdentifier<'_> = AlgorithmIdentifier {
    oid: asn1::DefinedByMarker::marker(),
    params: AlgorithmParameters::Sha256(Some(())),
};

pub const PSS_SHA384_HASH_ALG: AlgorithmIdentifier<'_> = AlgorithmIdentifier {
    oid: asn1::DefinedByMarker::marker(),
    params: AlgorithmParameters::Sha384(Some(())),
};

pub const PSS_SHA512_HASH_ALG: AlgorithmIdentifier<'_> = AlgorithmIdentifier {
    oid: asn1::DefinedByMarker::marker(),
    params: AlgorithmParameters::Sha512(Some(())),
};

// This is defined as an AlgorithmIdentifier in RFC 4055,
// but the mask generation algorithm **must** contain an AlgorithmIdentifier
// in its params, so we define it this way.
#[derive(asn1::Asn1Read, asn1::Asn1Write, Hash, Clone, PartialEq, Eq, Debug)]
pub struct MaskGenAlgorithm<'a> {
    pub oid: asn1::ObjectIdentifier,
    pub params: AlgorithmIdentifier<'a>,
}

// RSA-PSS ASN.1 default mask gen algorithm
pub const PSS_SHA1_MASK_GEN_ALG: MaskGenAlgorithm<'_> = MaskGenAlgorithm {
    oid: oid::MGF1_OID,
    params: PSS_SHA1_HASH_ALG,
};

<<<<<<< HEAD
=======
// RSA-PSS ASN.1 mask gen algorithms defined under the CA/B Forum BRs.
>>>>>>> f4362f4e
pub const PSS_SHA256_MASK_GEN_ALG: MaskGenAlgorithm<'_> = MaskGenAlgorithm {
    oid: oid::MGF1_OID,
    params: PSS_SHA256_HASH_ALG,
};

pub const PSS_SHA384_MASK_GEN_ALG: MaskGenAlgorithm<'_> = MaskGenAlgorithm {
    oid: oid::MGF1_OID,
    params: PSS_SHA384_HASH_ALG,
};

pub const PSS_SHA512_MASK_GEN_ALG: MaskGenAlgorithm<'_> = MaskGenAlgorithm {
    oid: oid::MGF1_OID,
    params: PSS_SHA512_HASH_ALG,
};

// From RFC 4055 section 3.1:
// RSASSA-PSS-params  ::=  SEQUENCE  {
//     hashAlgorithm      [0] HashAlgorithm DEFAULT
//                               sha1Identifier,
//     maskGenAlgorithm   [1] MaskGenAlgorithm DEFAULT
//                               mgf1SHA1Identifier,
//     saltLength         [2] INTEGER DEFAULT 20,
//     trailerField       [3] INTEGER DEFAULT 1  }
#[derive(asn1::Asn1Read, asn1::Asn1Write, Hash, Clone, PartialEq, Eq, Debug)]
pub struct RsaPssParameters<'a> {
    #[explicit(0)]
    #[default(PSS_SHA1_HASH_ALG)]
    pub hash_algorithm: AlgorithmIdentifier<'a>,
    #[explicit(1)]
    #[default(PSS_SHA1_MASK_GEN_ALG)]
    pub mask_gen_algorithm: MaskGenAlgorithm<'a>,
    #[explicit(2)]
    #[default(20u16)]
    pub salt_length: u16,
    #[explicit(3)]
    #[default(1u8)]
    pub _trailer_field: u8,
}

/// A VisibleString ASN.1 element whose contents is not validated as meeting the
/// requirements (visible characters of IA5), and instead is only known to be
/// valid UTF-8.
pub struct UnvalidatedVisibleString<'a>(pub &'a str);

impl<'a> UnvalidatedVisibleString<'a> {
    pub fn as_str(&self) -> &'a str {
        self.0
    }
}

impl<'a> asn1::SimpleAsn1Readable<'a> for UnvalidatedVisibleString<'a> {
    const TAG: asn1::Tag = asn1::VisibleString::TAG;
    fn parse_data(data: &'a [u8]) -> asn1::ParseResult<Self> {
        Ok(UnvalidatedVisibleString(
            std::str::from_utf8(data)
                .map_err(|_| asn1::ParseError::new(asn1::ParseErrorKind::InvalidValue))?,
        ))
    }
}

impl<'a> asn1::SimpleAsn1Writable for UnvalidatedVisibleString<'a> {
    const TAG: asn1::Tag = asn1::VisibleString::TAG;
    fn write_data(&self, _: &mut asn1::WriteBuf) -> asn1::WriteResult {
        unimplemented!();
    }
}

#[cfg(test)]
mod tests {
    use super::{Asn1ReadableOrWritable, RawTlv, UnvalidatedVisibleString};
    use asn1::Asn1Readable;

    #[test]
    #[should_panic]
    fn test_unvalidated_visible_string_write() {
        let v = UnvalidatedVisibleString("foo");
        asn1::write_single(&v).unwrap();
    }

    #[test]
    #[should_panic]
    fn test_asn1_readable_or_writable_unwrap_read() {
        Asn1ReadableOrWritable::<u32, u32>::new_write(17).unwrap_read();
    }

    #[test]
    fn test_asn1_readable_or_writable_write_read_data() {
        let v = Asn1ReadableOrWritable::<u32, u32>::new_read(17);
        assert_eq!(&asn1::write_single(&v).unwrap(), b"\x02\x01\x11");
    }

    #[test]
    fn test_raw_tlv_can_parse() {
        let t = asn1::Tag::from_bytes(&[0]).unwrap().0;
        assert!(RawTlv::can_parse(t));
    }
}<|MERGE_RESOLUTION|>--- conflicted
+++ resolved
@@ -234,10 +234,7 @@
     params: AlgorithmParameters::Sha1(Some(())),
 };
 
-<<<<<<< HEAD
-=======
 // RSA-PSS ASN.1 hash algorithm definitions specified under the CA/B Forum BRs.
->>>>>>> f4362f4e
 pub const PSS_SHA256_HASH_ALG: AlgorithmIdentifier<'_> = AlgorithmIdentifier {
     oid: asn1::DefinedByMarker::marker(),
     params: AlgorithmParameters::Sha256(Some(())),
@@ -268,10 +265,7 @@
     params: PSS_SHA1_HASH_ALG,
 };
 
-<<<<<<< HEAD
-=======
 // RSA-PSS ASN.1 mask gen algorithms defined under the CA/B Forum BRs.
->>>>>>> f4362f4e
 pub const PSS_SHA256_MASK_GEN_ALG: MaskGenAlgorithm<'_> = MaskGenAlgorithm {
     oid: oid::MGF1_OID,
     params: PSS_SHA256_HASH_ALG,
