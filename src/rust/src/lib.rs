// This file is dual licensed under the terms of the Apache License, Version
// 2.0, and the BSD License. See the LICENSE file in the root of this repository
// for complete details.

use std::convert::TryInto;

/// Returns the value of the input with the most-significant-bit copied to all
/// of the bits.
fn duplicate_msb_to_all(a: u8) -> u8 {
    0u8.wrapping_sub(a >> 7)
}

/// This returns 0xFF if a < b else 0x00, but does so in a constant time
/// fashion.
fn constant_time_lt(a: u8, b: u8) -> u8 {
    // Derived from:
    // https://github.com/openssl/openssl/blob/OpenSSL_1_1_1i/include/internal/constant_time.h#L120
    duplicate_msb_to_all(a ^ ((a ^ b) | (a.wrapping_sub(b) ^ b)))
}

#[pyo3::prelude::pyfunction]
fn check_pkcs7_padding(data: &[u8]) -> bool {
    let mut mismatch = 0;
    let pad_size = *data.last().unwrap();
    let len: u8 = data.len().try_into().expect("data too long");
    for (i, b) in (0..len).zip(data.iter().rev()) {
        let mask = constant_time_lt(i, pad_size);
        mismatch |= mask & (pad_size ^ b);
    }

    // Check to make sure the pad_size was within the valid range.
    mismatch |= !constant_time_lt(0, pad_size);
    mismatch |= constant_time_lt(len, pad_size);

    // Make sure any bits set are copied to the lowest bit
    mismatch |= mismatch >> 4;
    mismatch |= mismatch >> 2;
    mismatch |= mismatch >> 1;

    // Now check the low bit to see if it's set
    (mismatch & 1) == 0
}

#[pyo3::prelude::pyfunction]
fn check_ansix923_padding(data: &[u8]) -> bool {
    let mut mismatch = 0;
    let pad_size = *data.last().unwrap();
    let len: u8 = data.len().try_into().expect("data too long");
    // Skip the first one with the pad size
    for (i, b) in (1..len).zip(data[..data.len() - 1].iter().rev()) {
        let mask = constant_time_lt(i, pad_size);
        mismatch |= mask & b;
    }

    // Check to make sure the pad_size was within the valid range.
    mismatch |= !constant_time_lt(0, pad_size);
    mismatch |= constant_time_lt(len, pad_size);

    // Make sure any bits set are copied to the lowest bit
    mismatch |= mismatch >> 4;
    mismatch |= mismatch >> 2;
    mismatch |= mismatch >> 1;

    // Now check the low bit to see if it's set
    (mismatch & 1) == 0
}

#[pyo3::prelude::pymodule]
<<<<<<< HEAD
fn _rust(_py: pyo3::Python<'_>, m: &pyo3::types::PyModule) -> pyo3::PyResult<()> {
    m.add_function(pyo3::wrap_pyfunction!(check_pkcs7_padding, m)?)?;
    m.add_function(pyo3::wrap_pyfunction!(check_ansix923_padding, m)?)?;

=======
// False positive: https://github.com/rust-lang/rust-clippy/issues/6721
#[allow(clippy::unnecessary_wraps)]
fn _rust(_py: pyo3::Python<'_>, _m: &pyo3::types::PyModule) -> pyo3::PyResult<()> {
>>>>>>> 75b002ae
    Ok(())
}

#[cfg(test)]
mod tests {
    use super::constant_time_lt;

    #[test]
    fn test_constant_time_lt() {
        for a in 0..=255 {
            for b in 0..=255 {
                let expected = if a < b { 0xff } else { 0 };
                assert_eq!(constant_time_lt(a, b), expected);
            }
        }
    }
}<|MERGE_RESOLUTION|>--- conflicted
+++ resolved
@@ -66,16 +66,16 @@
 }
 
 #[pyo3::prelude::pymodule]
-<<<<<<< HEAD
+  <<<<<<< circleci-project-setup
 fn _rust(_py: pyo3::Python<'_>, m: &pyo3::types::PyModule) -> pyo3::PyResult<()> {
     m.add_function(pyo3::wrap_pyfunction!(check_pkcs7_padding, m)?)?;
     m.add_function(pyo3::wrap_pyfunction!(check_ansix923_padding, m)?)?;
 
-=======
+  =======
 // False positive: https://github.com/rust-lang/rust-clippy/issues/6721
 #[allow(clippy::unnecessary_wraps)]
 fn _rust(_py: pyo3::Python<'_>, _m: &pyo3::types::PyModule) -> pyo3::PyResult<()> {
->>>>>>> 75b002ae
+  >>>>>>> 3.4.x
     Ok(())
 }
 
