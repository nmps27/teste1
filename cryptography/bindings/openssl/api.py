# Licensed under the Apache License, Version 2.0 (the "License");
# you may not use this file except in compliance with the License.
# You may obtain a copy of the License at
#
#    http://www.apache.org/licenses/LICENSE-2.0
#
# Unless required by applicable law or agreed to in writing, software
# distributed under the License is distributed on an "AS IS" BASIS,
# WITHOUT WARRANTIES OR CONDITIONS OF ANY KIND, either express or
# implied.
# See the License for the specific language governing permissions and
# limitations under the License.

from __future__ import absolute_import, division, print_function

import sys

import cffi

from cryptography.primitives import interfaces


class API(object):
    """
    OpenSSL API wrapper.
    """
    _modules = [
        "bignum",
<<<<<<< HEAD
        "dsa",
=======
        "crypto",
>>>>>>> 07877f48
        "evp",
        "opensslv",
    ]

    def __init__(self):
        self.ffi = cffi.FFI()
        includes = []
        functions = []
        for name in self._modules:
            __import__("cryptography.bindings.openssl." + name)
            module = sys.modules["cryptography.bindings.openssl." + name]
            self.ffi.cdef(module.TYPES)
            self.ffi.cdef(module.FUNCTIONS)
            self.ffi.cdef(module.MACROS)

            functions.append(module.FUNCTIONS)
            includes.append(module.INCLUDES)

        # We include functions here so that if we got any of their definitions
        # wrong, the underlying C compiler will explode. In C you are allowed
        # to re-declare a function if it has the same signature. That is:
        #   int foo(int);
        #   int foo(int);
        # is legal, but the following will fail to compile:
        #   int foo(int);
        #   int foo(short);
        self.lib = self.ffi.verify(
            source="\n".join(includes + functions),
            libraries=["crypto"],
        )

        self.lib.OpenSSL_add_all_algorithms()

    def openssl_version_text(self):
        """
        Friendly string name of linked OpenSSL.

        Example: OpenSSL 1.0.1e 11 Feb 2013
        """
        return self.ffi.string(self.lib.OPENSSL_VERSION_TEXT).decode("ascii")

    def create_block_cipher_context(self, cipher, mode):
        ctx = self.ffi.new("EVP_CIPHER_CTX *")
        res = self.lib.EVP_CIPHER_CTX_init(ctx)
        assert res != 0
        ctx = self.ffi.gc(ctx, self.lib.EVP_CIPHER_CTX_cleanup)
        # TODO: compute name using a better algorithm
        ciphername = "{0}-{1}-{2}".format(
            cipher.name, cipher.key_size, mode.name
        )
        evp_cipher = self.lib.EVP_get_cipherbyname(ciphername.encode("ascii"))
        assert evp_cipher != self.ffi.NULL
        if isinstance(mode, interfaces.ModeWithInitializationVector):
            iv_nonce = mode.initialization_vector
        else:
            iv_nonce = self.ffi.NULL

        # TODO: Sometimes this needs to be a DecryptInit, when?
        res = self.lib.EVP_EncryptInit_ex(
            ctx, evp_cipher, self.ffi.NULL, cipher.key, iv_nonce
        )
        assert res != 0

        # We purposely disable padding here as it's handled higher up in the
        # API.
        self.lib.EVP_CIPHER_CTX_set_padding(ctx, 0)
        return ctx

    def update_encrypt_context(self, ctx, plaintext):
        buf = self.ffi.new("unsigned char[]", len(plaintext))
        outlen = self.ffi.new("int *")
        res = self.lib.EVP_EncryptUpdate(
            ctx, buf, outlen, plaintext, len(plaintext)
        )
        assert res != 0
        return self.ffi.buffer(buf)[:outlen[0]]

    def finalize_encrypt_context(self, ctx):
        cipher = self.lib.EVP_CIPHER_CTX_cipher(ctx)
        block_size = self.lib.EVP_CIPHER_block_size(cipher)
        buf = self.ffi.new("unsigned char[]", block_size)
        outlen = self.ffi.new("int *")
        res = self.lib.EVP_EncryptFinal_ex(ctx, buf, outlen)
        assert res != 0
        res = self.lib.EVP_CIPHER_CTX_cleanup(ctx)
        assert res != 0
        return self.ffi.buffer(buf)[:outlen[0]]


api = API()<|MERGE_RESOLUTION|>--- conflicted
+++ resolved
@@ -26,11 +26,8 @@
     """
     _modules = [
         "bignum",
-<<<<<<< HEAD
+        "crypto",
         "dsa",
-=======
-        "crypto",
->>>>>>> 07877f48
         "evp",
         "opensslv",
     ]
