--- conflicted
+++ resolved
@@ -315,17 +315,20 @@
             _Reasons.UNSUPPORTED_SERIALIZATION
         )
 
-<<<<<<< HEAD
     def load_pkcs8_pem_public_key(self, data, password):
         for b in self._filtered_backends(PKCS8SerializationBackend):
             return b.load_pkcs8_pem_public_key(data, password)
-=======
+
+        raise UnsupportedAlgorithm(
+            "This backend does not support this key serialization.",
+            _Reasons.UNSUPPORTED_SERIALIZATION
+        )
+
     def load_traditional_openssl_pem_private_key(self, data, password):
         for b in self._filtered_backends(
             TraditionalOpenSSLSerializationBackend
         ):
             return b.load_traditional_openssl_pem_private_key(data, password)
->>>>>>> a9d14965
 
         raise UnsupportedAlgorithm(
             "This backend does not support this key serialization.",
