--- conflicted
+++ resolved
@@ -25,7 +25,7 @@
 )
 from cryptography.hazmat.bindings.openssl.binding import Binding
 from cryptography.hazmat.primitives import interfaces, hashes
-from cryptography.hazmat.primitives.asymmetric import rsa
+from cryptography.hazmat.primitives.asymmetric import rsa, dsa
 from cryptography.hazmat.primitives.ciphers.algorithms import (
     AES, Blowfish, Camellia, TripleDES, ARC4, CAST5
 )
@@ -347,14 +347,11 @@
     def create_rsa_signature_ctx(self, private_key, padding, algorithm):
         return _RSASignatureContext(self, private_key, padding, algorithm)
 
-<<<<<<< HEAD
     def create_rsa_verification_ctx(self, public_key, signature, padding,
                                     algorithm):
         return _RSAVerificationContext(self, public_key, signature, padding,
                                        algorithm)
 
-=======
->>>>>>> 03d7db7c
     def _generate_dsa_parameters(self, modulus_length, ctx):
         res = self._lib.DSA_generate_parameters_ex(
             ctx, modulus_length, self._ffi.NULL, self._ffi.NULL,
@@ -366,20 +363,17 @@
         ctx = self._lib.DSA_new()
         assert ctx != self._ffi.NULL
         ctx = self._ffi.gc(ctx, self._lib.DSA_free)
-        _generate_dsa_parameters(modulus_length, ctx)
+        self._generate_dsa_parameters(modulus_length, ctx)
         self._lib.DSA_generate_key(ctx)
 
         return dsa.DSAPrivateKey(
-                modulus = self._bn_to_int(ctx.p),
-                divisor = self._bn_to_int(ctx.q),
-                generator = self._bn_to_int(ctx.g),
-                private_key = self._bn_to_int(ctx.priv_key),
-                public_key = self._bn_to_int(ctx.pub_key)
-        )
-<<<<<<< HEAD
-=======
-
->>>>>>> 03d7db7c
+            modulus=self._bn_to_int(ctx.p),
+            divisor=self._bn_to_int(ctx.q),
+            generator=self._bn_to_int(ctx.g),
+            private_key=self._bn_to_int(ctx.priv_key),
+            public_key=self._bn_to_int(ctx.pub_key)
+        )
+
 
 class GetCipherByName(object):
     def __init__(self, fmt):
@@ -727,4 +721,99 @@
         return self._backend._ffi.buffer(sig_buf)[:sig_len[0]]
 
 
+@utils.register_interface(interfaces.AsymmetricVerificationContext)
+class _RSAVerificationContext(object):
+    def __init__(self, backend, public_key, signature, padding, algorithm):
+        self._backend = backend
+        self._public_key = public_key
+        self._signature = signature
+        if not isinstance(padding, interfaces.AsymmetricPadding):
+            raise TypeError(
+                "Expected provider of interfaces.AsymmetricPadding")
+
+        if padding.name == "EMSA-PKCS1-v1_5":
+            if self._backend._lib.Cryptography_HAS_PKEY_CTX:
+                self._verify_method = self._verify_pkey_ctx
+                self._padding_enum = self._backend._lib.RSA_PKCS1_PADDING
+            else:
+                self._verify_method = self._verify_pkcs1
+        else:
+            raise UnsupportedPadding
+
+        self._padding = padding
+        self._algorithm = algorithm
+        self._hash_ctx = _HashContext(backend, self._algorithm)
+
+    def update(self, data):
+        if self._hash_ctx is None:
+            raise AlreadyFinalized("Context has already been finalized")
+
+        self._hash_ctx.update(data)
+
+    def verify(self):
+        if self._hash_ctx is None:
+            raise AlreadyFinalized("Context has already been finalized")
+
+        evp_pkey = self._backend._lib.EVP_PKEY_new()
+        assert evp_pkey != self._backend._ffi.NULL
+        evp_pkey = backend._ffi.gc(evp_pkey, backend._lib.EVP_PKEY_free)
+        rsa_cdata = backend._rsa_cdata_from_public_key(self._public_key)
+        res = self._backend._lib.RSA_blinding_on(
+            rsa_cdata, self._backend._ffi.NULL)
+        assert res == 1
+        res = self._backend._lib.EVP_PKEY_set1_RSA(evp_pkey, rsa_cdata)
+        assert res == 1
+        evp_md = self._backend._lib.EVP_get_digestbyname(
+            self._algorithm.name.encode("ascii"))
+        assert evp_md != self._backend._ffi.NULL
+
+        self._verify_method(rsa_cdata, evp_pkey, evp_md)
+
+    def _verify_pkey_ctx(self, rsa_cdata, evp_pkey, evp_md):
+        pkey_ctx = self._backend._lib.EVP_PKEY_CTX_new(
+            evp_pkey, self._backend._ffi.NULL
+        )
+        assert pkey_ctx != self._backend._ffi.NULL
+        res = self._backend._lib.EVP_PKEY_verify_init(pkey_ctx)
+        assert res == 1
+        res = self._backend._lib.EVP_PKEY_CTX_set_signature_md(
+            pkey_ctx, evp_md)
+        assert res > 0
+
+        res = self._backend._lib.EVP_PKEY_CTX_set_rsa_padding(
+            pkey_ctx, self._padding_enum)
+        assert res > 0
+        data_to_verify = self._hash_ctx.finalize()
+        self._hash_ctx = None
+        res = self._backend._lib.EVP_PKEY_verify(
+            pkey_ctx,
+            self._signature,
+            len(self._signature),
+            data_to_verify,
+            len(data_to_verify)
+        )
+        # The previous call can return negative numbers in the event of an
+        # error. This is not a signature failure but we need to fail if it
+        # occurs.
+        assert res >= 0
+        if res == 0:
+            raise InvalidSignature
+
+    def _verify_pkcs1(self, rsa_cdata, evp_pkey, evp_md):
+        res = self._backend._lib.EVP_VerifyFinal(
+            self._hash_ctx._ctx,
+            self._signature,
+            len(self._signature),
+            evp_pkey
+        )
+        self._hash_ctx.finalize()
+        self._hash_ctx = None
+        # The previous call can return negative numbers in the event of an
+        # error. This is not a signature failure but we need to fail if it
+        # occurs.
+        assert res >= 0
+        if res == 0:
+            raise InvalidSignature
+
+
 backend = Backend()