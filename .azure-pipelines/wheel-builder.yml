trigger: none
pr: none

jobs:
    - job: 'macOS'
      pool:
          vmImage: 'macOS-10.14'
      strategy:
          matrix:
              Python27:
                  python.version: '2.7'
                  PYTHON_DOWNLOAD_URL: "https://www.python.org/ftp/python/2.7.16/python-2.7.16-macosx10.6.pkg"
                  PYTHON_BIN_PATH: /Library/Frameworks/Python.framework/Versions/2.7/bin/python
              Python3:
                  python.version: '3.4'
                  PYTHON_DOWNLOAD_URL: "https://www.python.org/ftp/python/3.7.3/python-3.7.3-macosx10.6.pkg"
                  PYTHON_BIN_PATH: /Library/Frameworks/Python.framework/Versions/3.7/bin/python3
      steps:
          - script: |
              set -e
              set -x

              curl "$PYTHON_DOWNLOAD_URL" -o python.pkg
              sudo installer -pkg python.pkg -target /
            displayName: Download and install Python

          - script: brew update
            displayName: Update brew
          - script: brew install openssl@1.1
            displayName: Install OpenSSL with brew

          - script: $PYTHON_BIN_PATH -m pip install -U virtualenv
            displayName: Install virtualenv
          - script: $PYTHON_BIN_PATH -m virtualenv .venv
            displayName: Create virtualenv
          - script: .venv/bin/pip install -U wheel
            displayName: Update wheel to the latest version
          - script: .venv/bin/pip install cffi six asn1crypto ipaddress "enum34; python_version < '3'"
            displayName: Install our Python dependencies

          - script: |
              set -e
              set -x

              REGEX="3\.([0-9])*"
              if [[ "$PYTHON_VERSION" =~ $REGEX ]]; then
                  PY_LIMITED_API="--build-option --py-limited-api=cp3${BASH_REMATCH[1]}"
              fi

              CRYPTOGRAPHY_SUPPRESS_LINK_FLAGS="1" \
                  LDFLAGS="/usr/local/opt/openssl@1.1/lib/libcrypto.a /usr/local/opt/openssl@1.1/lib/libssl.a" \
                  CFLAGS="-I/usr/local/opt/openssl@1.1/include -mmacosx-version-min=10.9" \
                  .venv/bin/pip wheel cryptography==$BUILD_VERSION --no-use-pep517 --wheel-dir=wheelhouse --no-binary cryptography --no-deps $PY_LIMITED_API
            displayName: Build the wheel
          - script: .venv/bin/pip install --no-index -f wheelhouse cryptography
            displayName: Test installing the wheel
          - script: |
              .venv/bin/python -c "from cryptography.hazmat.backends.openssl.backend import backend;print('Loaded: ' + backend.openssl_version_text());print('Linked Against: ' + backend._ffi.string(backend._lib.OPENSSL_VERSION_TEXT).decode('ascii'))"
            displayName: Print the OpenSSL we built and linked against
          - script: otool -L `find .venv -name '_openssl*.so'`
            displayName: Print everything we link against
          - script: lipo -info `find .venv -name '*.so'`
            displayName: Print the architectures in our fat mach-o binary
          - script: otool -L `find .venv -name '_openssl*.so'` | grep -vG "libcrypto\\|libssl"
            displayName: Verify that we did not link against OpenSSL

          - task: PublishBuildArtifacts@1
            inputs:
                pathToPublish: wheelhouse/
                artifactName: cryptography-macos-python$(python.version)

    - job: 'manylinux1'
      pool:
          vmImage: 'ubuntu-16.04'
      container: 'pyca/cryptography-manylinux1:x86_64'
      strategy:
          matrix:
              Python27m:
                  PYTHON_VERSION: 'cp27-cp27m'
              Python27mu:
                  PYTHON_VERSION: 'cp27-cp27mu'
              Python3m:
                  PYTHON_VERSION: 'cp34-cp34m'
      steps:
          - script: /opt/python/$PYTHON_VERSION/bin/python -m virtualenv .venv
            displayName: Create virtualenv
          - script: .venv/bin/pip install cffi six asn1crypto ipaddress enum34
            displayName: Install our Python dependencies
          - script: |
              set -e
              set -x

              REGEX="cp3([0-9])*"
              if [[ "$PYTHON_VERSION" =~ $REGEX ]]; then
                  PY_LIMITED_API="--build-option --py-limited-api=cp3${BASH_REMATCH[1]}"
              fi
              LDFLAGS="-L/opt/pyca/cryptography/openssl/lib" \
                  CFLAGS="-I/opt/pyca/cryptography/openssl/include -Wl,--exclude-libs,ALL" \
                  .venv/bin/pip wheel cryptography==$BUILD_VERSION --no-use-pep517 --no-binary cryptography --no-deps --wheel-dir=tmpwheelhouse $PY_LIMITED_API
            displayName: Build the wheel
          - script: auditwheel repair tmpwheelhouse/cryptograph*.whl -w wheelhouse/
            displayName: Run auditwheel
          - script: unzip wheelhouse/*.whl -d execstack.check
            displayName: Unzip the wheel
          - script: |
              set -e
              set -x

              results=$(execstack execstack.check/cryptography/hazmat/bindings/*.so)
              count=$(echo "$results" | grep -c '^X' || true)
              if [ "$count" -ne 0 ]; then
                exit 1
              else
                exit 0
              fi
            displayName: Run execstack on the wheel
          - script: .venv/bin/pip install cryptography==$BUILD_VERSION --no-index -f wheelhouse/
            displayName: Test installing the wheel
          - script: |
              .venv/bin/python -c "from cryptography.hazmat.backends.openssl.backend import backend;print('Loaded: ' + backend.openssl_version_text());print('Linked Against: ' + backend._ffi.string(backend._lib.OPENSSL_VERSION_TEXT).decode('ascii'))"
            displayName: Print the OpenSSL we built and linked against
<<<<<<< HEAD
          - upload: wheelhouse/
            artifact: cryptography-manylinux1-$(PYTHON_VERSION)

    - job: 'windows'
      pool:
          vmImage: 'windows-2019'
      container: $[variables.containerImage]
      strategy:
          matrix:
              Python27-x86:
                  containerImage: 'pyca/cryptography-runner-windows:py27-x86'
                  PYTHON_VERSION: '27'
                  OPENSSL_DIR: 'OpenSSL-Win32-2010'
                  WINDOWS_ARCH: 'x86'
              Python27-x86-64:
                  containerImage: 'pyca/cryptography-runner-windows:py27-x86_64'
                  PYTHON_VERSION: '27'
                  OPENSSL_DIR: 'OpenSSL-Win64-2010'
                  WINDOWS_ARCH: 'x86_64'
      steps:
          - script: '"C:/Python%PYTHON_VERSION%/Scripts/pip" install wheel cffi six asn1crypto ipaddress enum34'
            displayName: Install wheel and our Python dependencies
          - script: |
              @set INCLUDE="C:/%OPENSSL_DIR%/include";%INCLUDE%
              @set LIB="C:/%OPENSSL_DIR%/lib";%LIB%

              "C:/Python%PYTHON_VERSION%/Scripts/pip" wheel cryptography==%BUILD_VERSION% --no-use-pep517 --wheel-dir=wheelhouse --no-binary cryptography
            displayName: Build the wheel
          - script: '"C:/Python%PYTHON_VERSION%/Scripts/pip" install -f wheelhouse cryptography --no-index'
            displayName: Test installing the wheel
          - script: |
              "C:/Python%PYTHON_VERSION%/python" -c "from cryptography.hazmat.backends.openssl.backend import backend;print('Loaded: ' + backend.openssl_version_text());print('Linked Against: ' + backend._ffi.string(backend._lib.OPENSSL_VERSION_TEXT).decode('ascii'))"
            displayName: Print the OpenSSL we built and linked against
          - script: mkdir cryptography-wheelhouse
            displayName: Create a directory for placing the final wheel in
          - script: move wheelhouse\cryptography*.whl cryptography-wheelhouse\
            displayName: Move the cryptography wheel into the final wheel house
          - task: PublishBuildArtifacts@1
            inputs:
                pathToPublish: cryptography-wheelhouse/
                artifactName: cryptography-windows-$(WINDOWS_ARCH)-python$(PYTHON_VERSION)
=======
          - task: PublishBuildArtifacts@1
            inputs:
                pathToPublish: wheelhouse/
                artifactName: cryptography-manylinux1-$(PYTHON_VERSION)
>>>>>>> 630b0062
<|MERGE_RESOLUTION|>--- conflicted
+++ resolved
@@ -119,9 +119,10 @@
           - script: |
               .venv/bin/python -c "from cryptography.hazmat.backends.openssl.backend import backend;print('Loaded: ' + backend.openssl_version_text());print('Linked Against: ' + backend._ffi.string(backend._lib.OPENSSL_VERSION_TEXT).decode('ascii'))"
             displayName: Print the OpenSSL we built and linked against
-<<<<<<< HEAD
-          - upload: wheelhouse/
-            artifact: cryptography-manylinux1-$(PYTHON_VERSION)
+          - task: PublishBuildArtifacts@1
+            inputs:
+                pathToPublish: wheelhouse/
+                artifactName: cryptography-manylinux1-$(PYTHON_VERSION)
 
     - job: 'windows'
       pool:
@@ -160,10 +161,4 @@
           - task: PublishBuildArtifacts@1
             inputs:
                 pathToPublish: cryptography-wheelhouse/
-                artifactName: cryptography-windows-$(WINDOWS_ARCH)-python$(PYTHON_VERSION)
-=======
-          - task: PublishBuildArtifacts@1
-            inputs:
-                pathToPublish: wheelhouse/
-                artifactName: cryptography-manylinux1-$(PYTHON_VERSION)
->>>>>>> 630b0062
+                artifactName: cryptography-windows-$(WINDOWS_ARCH)-python$(PYTHON_VERSION)