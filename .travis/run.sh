#!/bin/bash

set -e
set -x

if [[ "$(uname -s)" == "Darwin" ]]; then
    # initialize our pyenv
    PYENV_ROOT="$HOME/.pyenv"
    PATH="$PYENV_ROOT/bin:$PATH"
    eval "$(pyenv init -)"

    # set our flags to use homebrew openssl
    # if the build is static we need different LDFLAGS
    if [[ "${CRYPTOGRAPHY_SUPPRESS_LINK_FLAGS}" == "1" ]]; then
        export LDFLAGS="/usr/local/opt/openssl\@1.1/lib/libssl.a /usr/local/opt/openssl\@1.1/lib/libcrypto.a"
        export CFLAGS="-I/usr/local/opt/openssl\@1.1/include"
    else
        # Compile the dynamic link build against 1.0.2 because the linker refuses to properly load 1.1.0
        export LDFLAGS="-L/usr/local/opt/openssl/lib"
<<<<<<< HEAD
        # on a dynamic build we only need to test against OpenSSL -- CC is not
        # affected by dynamic vs static
        export TOX_FLAGS="--backend=openssl"
=======
        export CFLAGS="-I/usr/local/opt/openssl/include"
>>>>>>> 7e53d911
    fi
else
    if [[ "${TOXENV}" == "pypy" ]]; then
        PYENV_ROOT="$HOME/.pyenv"
        PATH="$PYENV_ROOT/bin:$PATH"
        eval "$(pyenv init -)"
    fi
    if [ -n "${OPENSSL}" ]; then
        OPENSSL_DIR="ossl-1/${OPENSSL}"

        export PATH="$HOME/$OPENSSL_DIR/bin:$PATH"
        export CFLAGS="-I$HOME/$OPENSSL_DIR/include"
        # rpath on linux will cause it to use an absolute path so we don't need
        # to do LD_LIBRARY_PATH
        export LDFLAGS="-L$HOME/$OPENSSL_DIR/lib -Wl,-rpath=$HOME/$OPENSSL_DIR/lib"
    fi
fi
source ~/.venv/bin/activate
<<<<<<< HEAD

# TODO: $CC on Travis's Linux builders is too old for -fsanitize
if [[ "$(uname -s)" == "Darwin" ]]; then
    export CFLAGS="$CFLAGS -fsanitize=address"
    xcode_location="$(xcode-select -p)"
    export DYLD_INSERT_LIBRARIES="$(ls ${xcode_location}/Toolchains/XcodeDefault.xctoolchain/usr/lib/clang/*/lib/darwin/libclang_rt.asan_osx_dynamic.dylib)"
fi

tox -- $TOX_FLAGS
=======
tox
>>>>>>> 7e53d911
# Output information about linking of the OpenSSL library on OS X
if [[ "$(uname -s)" == "Darwin" ]]; then
    otool -L $(find .tox -name "_openssl*.so")
fi<|MERGE_RESOLUTION|>--- conflicted
+++ resolved
@@ -17,13 +17,7 @@
     else
         # Compile the dynamic link build against 1.0.2 because the linker refuses to properly load 1.1.0
         export LDFLAGS="-L/usr/local/opt/openssl/lib"
-<<<<<<< HEAD
-        # on a dynamic build we only need to test against OpenSSL -- CC is not
-        # affected by dynamic vs static
-        export TOX_FLAGS="--backend=openssl"
-=======
         export CFLAGS="-I/usr/local/opt/openssl/include"
->>>>>>> 7e53d911
     fi
 else
     if [[ "${TOXENV}" == "pypy" ]]; then
@@ -42,7 +36,6 @@
     fi
 fi
 source ~/.venv/bin/activate
-<<<<<<< HEAD
 
 # TODO: $CC on Travis's Linux builders is too old for -fsanitize
 if [[ "$(uname -s)" == "Darwin" ]]; then
@@ -51,10 +44,7 @@
     export DYLD_INSERT_LIBRARIES="$(ls ${xcode_location}/Toolchains/XcodeDefault.xctoolchain/usr/lib/clang/*/lib/darwin/libclang_rt.asan_osx_dynamic.dylib)"
 fi
 
-tox -- $TOX_FLAGS
-=======
 tox
->>>>>>> 7e53d911
 # Output information about linking of the OpenSSL library on OS X
 if [[ "$(uname -s)" == "Darwin" ]]; then
     otool -L $(find .tox -name "_openssl*.so")
