--- conflicted
+++ resolved
@@ -24,15 +24,15 @@
           - {VERSION: "pypy-3.7", TOXENV: "pypy3"}
   >>>>>>> 3.4.x
           - {VERSION: "3.9", TOXENV: "py39", OPENSSL: {TYPE: "openssl", VERSION: "1.1.0l"}}
-<<<<<<< HEAD
+  <<<<<<< 3.4.x
           - {VERSION: "3.9", TOXENV: "py39", OPENSSL: {TYPE: "openssl", VERSION: "1.1.1j"}}
           - {VERSION: "3.9", TOXENV: "py39-ssh", OPENSSL: {TYPE: "openssl", VERSION: "1.1.1j"}}
           - {VERSION: "3.9", TOXENV: "py39", OPENSSL: {TYPE: "openssl", VERSION: "1.1.1j", CONFIG_FLAGS: "no-engine no-rc2 no-srtp no-ct"}}
-=======
+  =======
           - {VERSION: "3.9", TOXENV: "py39", OPENSSL: {TYPE: "openssl", VERSION: "1.1.1l"}}
           - {VERSION: "3.9", TOXENV: "py39-ssh", OPENSSL: {TYPE: "openssl", VERSION: "1.1.1l"}}
           - {VERSION: "3.9", TOXENV: "py39", OPENSSL: {TYPE: "openssl", VERSION: "1.1.1l", CONFIG_FLAGS: "no-engine no-rc2 no-srtp no-ct"}}
->>>>>>> 70ccc254
+  >>>>>>> 3.4.x
           - {VERSION: "3.9", TOXENV: "py39", OPENSSL: {TYPE: "libressl", VERSION: "2.9.2"}}
           - {VERSION: "3.9", TOXENV: "py39", OPENSSL: {TYPE: "libressl", VERSION: "3.0.2"}}
           - {VERSION: "3.9", TOXENV: "py39", OPENSSL: {TYPE: "libressl", VERSION: "3.1.5"}}
